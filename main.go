// Copyright 2014 Prometheus Team
// Licensed under the Apache License, Version 2.0 (the "License");
// you may not use this file except in compliance with the License.
// You may obtain a copy of the License at
//
// http://www.apache.org/licenses/LICENSE-2.0
//
// Unless required by applicable law or agreed to in writing, software
// distributed under the License is distributed on an "AS IS" BASIS,
// WITHOUT WARRANTIES OR CONDITIONS OF ANY KIND, either express or implied.
// See the License for the specific language governing permissions and
// limitations under the License.

package main

import (
	"crypto/tls"
	"encoding/json"
	"flag"
	"fmt"
	"os"
	"runtime"

<<<<<<< HEAD
	"github.com/prometheus/log"
=======
	"github.com/matttproud/golang_protobuf_extensions/pbutil"
	"github.com/prometheus/common/expfmt"
	"github.com/prometheus/common/log"
>>>>>>> 4a743644

	dto "github.com/prometheus/client_model/go"
	"github.com/qnib/prom2json/lib"
)


<<<<<<< HEAD
=======
type metricFamily struct {
	Name    string        `json:"name"`
	Help    string        `json:"help"`
	Type    string        `json:"type"`
	Metrics []interface{} `json:"metrics,omitempty"` // Either metric or summary.
}

// metric is for all "single value" metrics.
type metric struct {
	Labels map[string]string `json:"labels,omitempty"`
	Value  string            `json:"value"`
}

type summary struct {
	Labels    map[string]string `json:"labels,omitempty"`
	Quantiles map[string]string `json:"quantiles,omitempty"`
	Count     string            `json:"count"`
	Sum       string            `json:"sum"`
}

type histogram struct {
	Labels  map[string]string `json:"labels,omitempty"`
	Buckets map[string]string `json:"buckets,omitempty"`
	Count   string            `json:"count"`
	Sum     string            `json:"sum"`
}

func newMetricFamily(dtoMF *dto.MetricFamily) *metricFamily {
	mf := &metricFamily{
		Name:    dtoMF.GetName(),
		Help:    dtoMF.GetHelp(),
		Type:    dtoMF.GetType().String(),
		Metrics: make([]interface{}, len(dtoMF.Metric)),
	}
	for i, m := range dtoMF.Metric {
		if dtoMF.GetType() == dto.MetricType_SUMMARY {
			mf.Metrics[i] = summary{
				Labels:    makeLabels(m),
				Quantiles: makeQuantiles(m),
				Count:     fmt.Sprint(m.GetSummary().GetSampleCount()),
				Sum:       fmt.Sprint(m.GetSummary().GetSampleSum()),
			}
		} else if dtoMF.GetType() == dto.MetricType_HISTOGRAM {
			mf.Metrics[i] = histogram{
				Labels:  makeLabels(m),
				Buckets: makeBuckets(m),
				Count:   fmt.Sprint(m.GetHistogram().GetSampleCount()),
				Sum:     fmt.Sprint(m.GetHistogram().GetSampleSum()),
			}
		} else {
			mf.Metrics[i] = metric{
				Labels: makeLabels(m),
				Value:  fmt.Sprint(getValue(m)),
			}
		}
	}
	return mf
}

func getValue(m *dto.Metric) float64 {
	if m.Gauge != nil {
		return m.GetGauge().GetValue()
	}
	if m.Counter != nil {
		return m.GetCounter().GetValue()
	}
	if m.Untyped != nil {
		return m.GetUntyped().GetValue()
	}
	return 0.
}

func makeLabels(m *dto.Metric) map[string]string {
	result := map[string]string{}
	for _, lp := range m.Label {
		result[lp.GetName()] = lp.GetValue()
	}
	return result
}

func makeQuantiles(m *dto.Metric) map[string]string {
	result := map[string]string{}
	for _, q := range m.GetSummary().Quantile {
		result[fmt.Sprint(q.GetQuantile())] = fmt.Sprint(q.GetValue())
	}
	return result
}

func makeBuckets(m *dto.Metric) map[string]string {
	result := map[string]string{}
	for _, b := range m.GetHistogram().Bucket {
		result[fmt.Sprint(b.GetUpperBound())] = fmt.Sprint(b.GetCumulativeCount())
	}
	return result
}

func fetchMetricFamilies(url string, ch chan<- *dto.MetricFamily, certificate string, key string) {
	defer close(ch)
	var transport *http.Transport
	if certificate != "" && key != "" {
		cert, err := tls.LoadX509KeyPair(certificate, key)
		if err != nil {
			log.Fatal(err)
		}
		tlsConfig := &tls.Config{
			Certificates: []tls.Certificate{cert},
		}
		tlsConfig.BuildNameToCertificate()
		transport = &http.Transport{TLSClientConfig: tlsConfig}
	} else {
		transport = &http.Transport{}
	}
	client := &http.Client{Transport: transport}
	decodeContent(client, url, ch)
}

func decodeContent(client *http.Client, url string, ch chan<- *dto.MetricFamily) {
	req, err := http.NewRequest("GET", url, nil)
	if err != nil {
		log.Fatalf("creating GET request for URL %q failed: %s", url, err)
	}
	req.Header.Add("Accept", acceptHeader)
	resp, err := client.Do(req)
	if err != nil {
		log.Fatalf("executing GET request for URL %q failed: %s", url, err)
	}
	defer resp.Body.Close()
	if resp.StatusCode != http.StatusOK {
		log.Fatalf("GET request for URL %q returned HTTP status %s", url, resp.Status)
	}
	mediatype, params, err := mime.ParseMediaType(resp.Header.Get("Content-Type"))
	if err == nil && mediatype == "application/vnd.google.protobuf" &&
		params["encoding"] == "delimited" &&
		params["proto"] == "io.prometheus.client.MetricFamily" {
		for {
			mf := &dto.MetricFamily{}
			if _, err = pbutil.ReadDelimited(resp.Body, mf); err != nil {
				if err == io.EOF {
					break
				}
				log.Fatalln("reading metric family protocol buffer failed:", err)
			}
			ch <- mf
		}
	} else {
		// We could do further content-type checks here, but the
		// fallback for now will anyway be the text format
		// version 0.0.4, so just go for it and see if it works.
		var parser expfmt.TextParser
		metricFamilies, err := parser.TextToMetricFamilies(resp.Body)
		if err != nil {
			log.Fatalln("reading text format failed:", err)
		}
		for _, mf := range metricFamilies {
			ch <- mf
		}
	}
}
>>>>>>> 4a743644

func main() {
	runtime.GOMAXPROCS(5)
	cert := flag.String("cert", "", "certificate file")
	key := flag.String("key", "", "key file")
	flag.Parse()
	mfChan := make(chan *dto.MetricFamily, 1024)
	if len(flag.Args()) != 1 {
		log.Fatalf("Usage: %s METRICS_URL", os.Args[0])
	}
<<<<<<< HEAD

	mfChan := make(chan *dto.MetricFamily, 1024)

	go metric.FetchMetricFamilies(os.Args[1], mfChan)

	result := []*metric.Family{}
=======
	if (*cert != "" && *key == "") || (*cert == "" && *key != "") {
		log.Fatalf("Usage: %s METRICS_URL\n with TLS client authentication: %s -cert=/path/to/certificate -key=/path/to/key METRICS_URL", os.Args[0], os.Args[0])
	}
	go fetchMetricFamilies(flag.Args()[0], mfChan, *cert, *key)
	result := []*metricFamily{}
>>>>>>> 4a743644
	for mf := range mfChan {
		result = append(result, metric.NewFamily(mf))
	}
	json, err := json.Marshal(result)
	if err != nil {
		log.Fatalln("error marshaling JSON:", err)
	}
	if _, err := os.Stdout.Write(json); err != nil {
		log.Fatalln("error writing to stdout:", err)
	}
	fmt.Println()
}<|MERGE_RESOLUTION|>--- conflicted
+++ resolved
@@ -21,21 +21,15 @@
 	"os"
 	"runtime"
 
-<<<<<<< HEAD
-	"github.com/prometheus/log"
-=======
 	"github.com/matttproud/golang_protobuf_extensions/pbutil"
 	"github.com/prometheus/common/expfmt"
 	"github.com/prometheus/common/log"
->>>>>>> 4a743644
 
 	dto "github.com/prometheus/client_model/go"
 	"github.com/qnib/prom2json/lib"
 )
 
 
-<<<<<<< HEAD
-=======
 type metricFamily struct {
 	Name    string        `json:"name"`
 	Help    string        `json:"help"`
@@ -194,7 +188,6 @@
 		}
 	}
 }
->>>>>>> 4a743644
 
 func main() {
 	runtime.GOMAXPROCS(5)
@@ -205,20 +198,11 @@
 	if len(flag.Args()) != 1 {
 		log.Fatalf("Usage: %s METRICS_URL", os.Args[0])
 	}
-<<<<<<< HEAD
-
-	mfChan := make(chan *dto.MetricFamily, 1024)
-
-	go metric.FetchMetricFamilies(os.Args[1], mfChan)
-
-	result := []*metric.Family{}
-=======
 	if (*cert != "" && *key == "") || (*cert == "" && *key != "") {
 		log.Fatalf("Usage: %s METRICS_URL\n with TLS client authentication: %s -cert=/path/to/certificate -key=/path/to/key METRICS_URL", os.Args[0], os.Args[0])
 	}
 	go fetchMetricFamilies(flag.Args()[0], mfChan, *cert, *key)
 	result := []*metricFamily{}
->>>>>>> 4a743644
 	for mf := range mfChan {
 		result = append(result, metric.NewFamily(mf))
 	}
